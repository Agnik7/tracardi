import asyncio
import logging

from ..context import get_context
from ..domain.storage_record import RecordMetadata
from tracardi.service.storage.driver.elastic import event as event_db
from tracardi.service.storage.driver.elastic import session as session_db
from tracardi.service.storage.driver.elastic import profile as profile_db
from tracardi.service.storage.driver.elastic import raw as raw_db
from collections import defaultdict
from datetime import datetime
from typing import Optional, List, Dict, Tuple, Any
from pydantic.utils import deep_update

from ..config import tracardi
from ..domain.metadata import ProfileMetadata
from ..domain.profile import Profile
from ..domain.profile_stats import ProfileStats
from ..domain.time import ProfileTime
from ..exceptions.log_handler import log_handler
from ..service.dot_notation_converter import DotNotationConverter

from tracardi.service.merger import merge as dict_merge, get_changed_values

logger = logging.getLogger(__name__)
logger.setLevel(tracardi.logging_level)
logger.addHandler(log_handler)


class ProfileMerger:

    def __init__(self, profile: Profile):
        self.current_profile = profile

    @staticmethod
    async def _delete_duplicate_profiles(duplicate_profiles: List[Profile]):
        profile_by_index: Dict[str, List[Profile]] = defaultdict(list)
        for dup_profile in duplicate_profiles:
            profile_by_index[dup_profile.get_meta_data().index].append(dup_profile)

        # Iterate one by one
        # Todo maybe some bulk delete
        for _, dup_profile_bulk in profile_by_index.items():
            for dup_profile in dup_profile_bulk:
                await profile_db.delete_by_id(dup_profile.id, dup_profile.get_meta_data().index)

    @staticmethod
    async def _save_mark_duplicates_as_inactive_profiles(duplicate_profiles: List[Profile]):
        profile_by_index = defaultdict(list)
        for dup_profile in duplicate_profiles:
            profile_by_index[dup_profile.get_meta_data().index].append(dup_profile)

        for _, dup_profile_bulk in profile_by_index.items():
            await profile_db.save_all(dup_profile_bulk)

    @staticmethod
    async def _copy_duplicated_profiles_ids_to_merged_profile_ids(merged_profile: Profile,
                                                                  duplicate_profiles: List[Profile]) -> Profile:
        merged_profile.ids.append(merged_profile.id)

        for dup_profile in duplicate_profiles:
            if isinstance(dup_profile.ids, list):
                merged_profile.ids += dup_profile.ids
        merged_profile.ids = list(set(merged_profile.ids))

        return merged_profile

    @staticmethod
    async def _save_profile(profile):
        await profile_db.save(profile, refresh_after_save=False)
        await profile_db.refresh()

    @staticmethod
    async def _delete_profile(profile_ids: List[Tuple[str, RecordMetadata]]):
        tasks = [asyncio.create_task(profile_db.delete_by_id(profile_id, metadata.index))
                 for profile_id, metadata in profile_ids]
        return await asyncio.gather(*tasks)

    @staticmethod
    async def _move_profile_events_and_sessions(duplicate_profiles: List[Profile], merged_profile: Profile):
        for old_profile in duplicate_profiles:
            if old_profile.id != merged_profile.id:
                await raw_db.update_profile_ids('event', old_profile.id, merged_profile.id)
                await event_db.refresh()
                await raw_db.update_profile_ids('session', old_profile.id, merged_profile.id)
                await session_db.refresh()

    @staticmethod
    def add_keywords(merge_by):
        _merge_by_keyword = []
        for name, value in merge_by:
            if name.startswith('traits.'):
                name = f"{name}.keyword"
            _merge_by_keyword.append((name, value))
        return _merge_by_keyword

    @staticmethod
    async def invoke_merge_profile(profile: Optional[Profile],
                                   merge_by: List[Tuple[str, str]],  # Field: value
                                   conflict_aux_key: str = "conflicts",
                                   limit: int = 2000) -> Optional[Profile]:

        if profile is None:
            logger.info("Method invoke_merge_profile can not merge on none existent profile. Profile equals None.")
            return None

        if len(merge_by) > 0:
            # Load all profiles that match merging criteria

            # CAUTION! Traits are indexed as text and keyword. So loading it by trains.name will not work
            # we need to load it by traits.name.keyword.

            # Here we are appending keyword for each trait.

            merge_by = ProfileMerger.add_keywords(merge_by)

            similar_profiles = await profile_db.load_profiles_to_merge(
                merge_by,
                limit=limit
            )

            logger.info(f"Loading profiles to merge in context {get_context()}. Found {len(similar_profiles)} "
                        f"similar profiles.")

            no_if_similar_profiles = len(similar_profiles)
            if no_if_similar_profiles == 0:
                logger.info("No similar profiles to merge")
                return None

            if no_if_similar_profiles == 1 and similar_profiles[0].id == profile.id:
                logger.info("No profiles to merge")
                return None

            merger = ProfileMerger(profile)

            # Merge
            merged_profile, duplicate_profiles = await merger.merge(
                similar_profiles,
                conflict_aux_key=conflict_aux_key)

            if merged_profile:
                # Copy ids
                merged_profile = await ProfileMerger._copy_duplicated_profiles_ids_to_merged_profile_ids(
                    merged_profile,
                    duplicate_profiles)

                await ProfileMerger._save_profile(merged_profile)

                # Schedule - move events from duplicated profiles
                await ProfileMerger._move_profile_events_and_sessions(duplicate_profiles, merged_profile)

                # Schedule - mark duplicated profiles
                records_to_delete: List[Tuple[str, RecordMetadata]] = [(profile.id, profile.get_meta_data())
                                                                       for profile in duplicate_profiles]

                logger.info(f"Profiles to delete {records_to_delete}.")

                await ProfileMerger._delete_profile(records_to_delete)

                # Replace current profile with merged profile
                profile.replace(merged_profile)

                return profile

            else:
                logger.info("No need to merge")

        return None

    @staticmethod
    async def invoke_deduplicate_profile(profile: Optional[Profile],
                                         merge_by: List[Tuple[str, str]],
                                         limit: int = 2000) -> Optional[Profile]:
        if len(merge_by) > 0:
            # Load all profiles that match merging criteria
            similar_profiles = await profile_db.load_profiles_to_merge(
                merge_by,
                limit=limit
            )

            merger = ProfileMerger(profile)

            # Merge
            merged_profile, profiles_to_delete = await merger.deduplicate(
                similar_profiles)

            if merged_profile:
                # Remove duplicated profiles

                await ProfileMerger._delete_duplicate_profiles(profiles_to_delete)

                # Replace current profile with merged profile
                profile.replace(merged_profile)

                # Update profile after merge
                profile.operation.update = True

                return profile

        return None

    @staticmethod
    def _get_merge_key_values(profile: Profile) -> List[tuple]:
        converter = DotNotationConverter(profile)
        values = [converter.get_profile_file_value_pair(key) for key in profile.operation.merge]
        return values

    @staticmethod
    def get_merging_keys_and_values(profile: Profile) -> List[Tuple[str, str]]:
        merge_key_values = ProfileMerger._get_merge_key_values(profile)

        # Add keyword
        merge_key_values = [(field, value) for field, value in merge_key_values if value is not None]

        return merge_key_values

    @staticmethod
<<<<<<< HEAD
    def _deep_update(mapping: Dict[Any, Any], *updating_mappings: Dict[Any, Any]) -> Dict[Any, Any]:
=======
    def _deep_update(mapping: Dict, *updating_mappings: Dict) -> Dict:
>>>>>>> b32d7429
        updated_mapping = mapping.copy()
        for updating_mapping in updating_mappings:
            for k, v in updating_mapping.items():
                if k in updated_mapping and isinstance(updated_mapping[k], dict) and isinstance(v, dict):
                    updated_mapping[k] = deep_update(updated_mapping[k], v)
                elif v is not None:
                    updated_mapping[k] = v
        return updated_mapping

    def _get_merged_profile(self,
                            similar_profiles: List[Profile],
                            conflict_aux_key: str = "conflicts",
                            merge_stats: bool = True,
                            merge_time: bool = True
                            ) -> Profile:

        all_profiles = similar_profiles + [self.current_profile]

        # Merge traits and piis

        """
           Marge do not loose data. Conflicts are resoled to list of values.
           E.g. Name="bill" + Name="Wiliam"  = Name=['bill','wiliam']
        """

        _traits = [profile.traits for profile in all_profiles]
        _data = [profile.data.dict() for profile in all_profiles]

        old_value = {
            'traits': _traits,
            "data": _data
        }

        new_value = {
            'traits': dict_merge({}, _traits),
            'data': dict_merge({}, _data)
        }

        conflicts_aux = get_changed_values(old_value, new_value)

        """
            Marge overrides data. Conflicts are resoled to single value. Latest wins.
            E.g. Name="bill" + Name="Wiliam" = Name='wiliam'
        """

        current_profile_dict = self.current_profile.dict()

        for profile in all_profiles:
            current_profile_dict['traits'] = self._deep_update(current_profile_dict['traits'],
                                                               profile.traits)
            current_profile_dict['data'] = self._deep_update(current_profile_dict['data'], profile.data.dict())

        traits = current_profile_dict['traits']
        data = current_profile_dict['data']

        # Merge stats, consents, segments, etc.

        consents = {}
        segments = []
        interests = {}
        stats = ProfileStats()
        time = ProfileTime(**self.current_profile.metadata.time.dict())
        time.visit.count = 0  # Reset counter - it sums all the visits

        for profile in all_profiles:  # Type: Profile

            # Time
            if merge_time:
                time.visit.count += profile.metadata.time.visit.count

                if isinstance(time.insert, datetime) and isinstance(profile.metadata.time.insert, datetime):
                    # Get earlier date
                    if time.insert > profile.metadata.time.insert:
                        time.insert = profile.metadata.time.insert

                if isinstance(time.visit.current, datetime) and isinstance(profile.metadata.time.visit.current,
                                                                           datetime):
                    if time.visit.current < profile.metadata.time.visit.current:
                        time.visit.current = profile.metadata.time.visit.current

                if isinstance(time.visit.last, datetime) and isinstance(profile.metadata.time.visit.last, datetime):
                    if time.visit.last < profile.metadata.time.visit.last:
                        time.visit.last = profile.metadata.time.visit.last

            # Stats

            if merge_stats:
                stats.visits += profile.stats.visits
                stats.views += profile.stats.views

                for key, value in profile.stats.counters.items():
                    if key not in stats.counters:
                        stats.counters[key] = 0
                    stats.counters[key] += value

            # Segments

            if isinstance(profile.segments, list):
                segments += profile.segments
                segments = list(set(segments))

            # Consents

            consents.update(profile.consents)

            # Interests

            for interest, count in profile.interests.items():
                if interest not in interests:
                    interests[interest] = 0
                interests[interest] += profile.interests[interest]

        self.current_profile.aux[conflict_aux_key] = conflicts_aux

        profile = Profile(
            metadata=ProfileMetadata(time=time),
            id=self.current_profile.id,
            ids=self.current_profile.ids,
            stats=stats if merge_stats else self.current_profile.stats,
            traits=traits,
            data=data,
            segments=segments,
            consents=consents,
            interests=dict(interests),
            active=True,
            aux=self.current_profile.aux
        )

        profile.set_meta_data(self.current_profile.get_meta_data())

        return profile

    async def merge(self,
                    similar_profiles: List[Profile],
                    conflict_aux_key: str = "conflicts") -> Tuple[Optional[Profile], List[Profile]]:
        """
        Merges profiles on keys set in profile.operation.merge. Loads profiles from database and
        combines its data into current profile. Returns Profiles object with profiles to be disables.
        It does not disable profiles or saves merged profile.
        """

        merged_profile = None

        if len(similar_profiles) == 0:
            return merged_profile, []

        # Filter only profiles that are not current profile and where not merged
        profiles_to_merge = [p for p in similar_profiles if p.id != self.current_profile.id]

        # Are there any profiles to merge?
        if len(profiles_to_merge) > 0:
            # Add current profile to existing ones and get merged profile

            merged_profile = self._get_merged_profile(
                profiles_to_merge,
                conflict_aux_key=conflict_aux_key)

            # merged_profile.ids += profiles_to_merge

        return merged_profile, profiles_to_merge

    async def deduplicate(self,
                          similar_profiles: List[Profile]) -> Tuple[Optional[Profile], List[Profile]]:

        merged_profile = None
        profiles_to_delete = []
        if len(similar_profiles) > 1:
            # Add current profile to existing ones and get merged profile

            merged_profile = self._get_merged_profile(
                similar_profiles,
                merge_stats=False,
                merge_time=True
            )

            # Get Profiles to delete

            # Deactivate all other profiles except merged one

            profiles_to_delete = [p for p in similar_profiles
                                  if p.get_meta_data().index != self.current_profile.get_meta_data().index]

        return merged_profile, profiles_to_delete<|MERGE_RESOLUTION|>--- conflicted
+++ resolved
@@ -215,11 +215,7 @@
         return merge_key_values
 
     @staticmethod
-<<<<<<< HEAD
-    def _deep_update(mapping: Dict[Any, Any], *updating_mappings: Dict[Any, Any]) -> Dict[Any, Any]:
-=======
     def _deep_update(mapping: Dict, *updating_mappings: Dict) -> Dict:
->>>>>>> b32d7429
         updated_mapping = mapping.copy()
         for updating_mapping in updating_mappings:
             for k, v in updating_mapping.items():
