--- conflicted
+++ resolved
@@ -250,8 +250,7 @@
                 event_type=event.type,
                 ttl=memory_cache.event_to_profile_coping_ttl)
 
-<<<<<<< HEAD
-            if coping_schemas.total > 0:
+            if self.profile is not None and coping_schemas.total > 0:
 
                 # Flat data can be already prepared in default coping
 
@@ -260,11 +259,6 @@
                 if flat_profile is None:
                     flat_profile = dotty(self.profile.dict())
 
-=======
-            if self.profile is not None and coping_schemas.total > 0:
-                flat_profile = dotty(self.profile.dict())
-                flat_event = flat_events[event.id]
->>>>>>> 8b0b9d09
                 for coping_schema in coping_schemas:
                     coping_schema = coping_schema.to_entity(EventToProfile)
 
