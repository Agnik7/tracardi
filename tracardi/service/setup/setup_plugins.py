from typing import Dict

from tracardi.service.plugin.plugin_install import install_plugins
from tracardi.service.setup.domain.plugin_test_template import PluginTestTemplate

installed_plugins: Dict[str, PluginTestTemplate] = {

    "tracardi.process_engine.action.v1.memory.collect.plugin": PluginTestTemplate(
        init={'name': 'Test name', 'type': 'list'},
        resource=None
    ),

    "tracardi.process_engine.action.v1.password_generator_action": PluginTestTemplate(
        init={'lowercase': 4, 'max_length': 13, 'min_length': 8, 'special_characters': 2, 'uppercase': 2},
        resource=None
    ),

    "tracardi.process_engine.action.v1.weekdays_checker_action": PluginTestTemplate(
        init=None,
        resource=None
    ),

    "tracardi.process_engine.action.v1.flow.start.start_action": PluginTestTemplate(
        init={'debug': False, 'event_id': None, 'event_type': {'id': '', 'name': ''}, 'event_types': [],
              'profile_less': False, 'properties': '{}', 'session_less': False},
        resource=None
    ),

    "tracardi.process_engine.action.v1.flow.property_exists.plugin": PluginTestTemplate(
        init={'property': 'event@context.page.url'},
        resource=None
    ),

    "tracardi.process_engine.action.v1.end_action": PluginTestTemplate(
        init=None,
        resource=None
    ),

    "tracardi.process_engine.action.v1.raise_error_action": PluginTestTemplate(
        init={'message': 'Flow stopped due to error.'},
        resource=None
    ),

    "tracardi.process_engine.action.v1.inject_action": PluginTestTemplate(
        init={'destination': 'payload', 'value': '{}'},
        resource=None
    ),

    "tracardi.process_engine.action.v1.increase_views_action": PluginTestTemplate(
        init=None,
        resource=None
    ),

    "tracardi.process_engine.action.v1.increase_visits_action": PluginTestTemplate(
        init=None,
        resource=None
    ),

    "tracardi.process_engine.action.v1.increment_action": PluginTestTemplate(
        init={'field': 'profile@stats.counters.test', 'increment': 1},
        resource=None
    ),

    "tracardi.process_engine.action.v1.decrement_action": PluginTestTemplate(
        init={'decrement': 1, 'field': 'profile@stats.counters.test'},
        resource=None
    ),

    "tracardi.process_engine.action.v1.if_action": PluginTestTemplate(
        init={'condition': 'event@id=="1"'},
        resource=None
    ),

    "tracardi.process_engine.action.v1.starts_with_action": PluginTestTemplate(
        init={'field': 'event@id', 'prefix': 'test'},
        resource=None
    ),

    "tracardi.process_engine.action.v1.ends_with_action": PluginTestTemplate(
        init={'field': 'event@id', 'prefix': 'test'},
        resource=None
    ),

    "tracardi.process_engine.action.v1.new_visit_action": PluginTestTemplate(
        init=None,
        resource=None
    ),

    "tracardi.process_engine.action.v1.new_profile_action": PluginTestTemplate(
        init=None,
        resource=None
    ),

    "tracardi.process_engine.action.v1.template_action": PluginTestTemplate(
        init={'template': ''},
        resource=None
    ),

    "tracardi.process_engine.action.v1.misc.uuid4.plugin": PluginTestTemplate(
        init=None,
        resource=None
    ),

    "tracardi.process_engine.action.v1.traits.copy_trait_action": PluginTestTemplate(
        init={'traits': {'set': {}}},
        resource=None
    ),

    "tracardi.process_engine.action.v1.traits.append_trait_action": PluginTestTemplate(
        init={'append': {'target1': 'source1', 'target2': 'source2'}, 'remove': {'target': ['item1', 'item2']}},
        resource=None
    ),

    "tracardi.process_engine.action.v1.traits.cut_out_trait_action": PluginTestTemplate(
        init={'trait': 'event@...'},
        resource=None
    ),

    "tracardi.process_engine.action.v1.traits.delete_trait_action": PluginTestTemplate(
        init={'delete': ['event@id']},
        resource=None
    ),

    "tracardi.process_engine.action.v1.traits.auto_merge_properties_to_profile_action": PluginTestTemplate(
        init={'sub_traits': '', 'traits_type': 'public'},
        resource=None
    ),

    "tracardi.process_engine.action.v1.traits.assign_condition_result.plugin": PluginTestTemplate(
        init={'conditions': {}},
        resource=None
    ),

    "tracardi.process_engine.action.v1.traits.condition_set.plugin": PluginTestTemplate(
        init={'conditions': {}},
        resource=None
    ),

    "tracardi.process_engine.action.v1.traits.hash_traits_action": PluginTestTemplate(
        init={'func': 'md5', 'traits': []},
        resource=None
    ),

    "tracardi.process_engine.action.v1.traits.mask_traits_action": PluginTestTemplate(
        init={'traits': []},
        resource=None
    ),

    "tracardi.process_engine.action.v1.operations.join_payloads.plugin": PluginTestTemplate(
        init={'default': True, 'reshape': '{}', 'type': 'dict'},
        resource=None
    ),

    "tracardi.process_engine.action.v1.operations.merge_profiles_action": PluginTestTemplate(
        init={'mergeBy': ['profile@pii.email']},
        resource=None
    ),

    "tracardi.process_engine.action.v1.operations.segment_profile_action": PluginTestTemplate(
        init=None,
        resource=None
    ),

    "tracardi.process_engine.action.v1.operations.update_profile_action": PluginTestTemplate(
        init=None,
        resource=None
    ),

    "tracardi.process_engine.action.v1.operations.update_event_action": PluginTestTemplate(
        init=None,
        resource=None
    ),

    "tracardi.process_engine.action.v1.operations.update_session_action": PluginTestTemplate(
        init=None,
        resource=None
    ),

    "tracardi.process_engine.action.v1.operations.reduce_array.plugin": PluginTestTemplate(
        init={'array': ''},
        resource=None
    ),

    "tracardi.process_engine.action.v1.operations.write_to_memory.plugin": PluginTestTemplate(
        init={'key': 'test-key', 'ttl': 15, 'value': 'test-value'},
        resource=None
    ),

    "tracardi.process_engine.action.v1.operations.read_from_memory.plugin": PluginTestTemplate(
        init={'key': 'test-key'},
        resource=None
    ),

    "tracardi.process_engine.action.v1.calculator_action": PluginTestTemplate(
        init={'calc_dsl': 'a = profile@id + 1'},
        resource=None
    ),

    "tracardi.process_engine.action.v1.mapping_action": PluginTestTemplate(
        init={'case_sensitive': False, 'mapping': {'a': 'profile@id'}, 'value': 'x'},
        resource=None
    ),

    "tracardi.process_engine.action.v1.return_random_element_action": PluginTestTemplate(
        init={'list_of_items': [1, 2, 3, 4, 5]},
        resource=None
    ),

    "tracardi.process_engine.action.v1.log_action": PluginTestTemplate(
        init={'message': '<log-message>', 'type': 'warning'},
        resource=None
    ),

    "tracardi.process_engine.action.v1.scrapper.xpath.plugin": PluginTestTemplate(
        init={'content': "", 'xpath': ""},
        resource=None
    ),

    "tracardi.process_engine.action.v1.operations.threshold.plugin": PluginTestTemplate(
        init={'assign_to_profile': True, 'name': "test", 'ttl': 1800, 'value': "1"},
        resource=None
    ),

    "tracardi.process_engine.action.v1.geo.fence.circular.plugin": PluginTestTemplate(
        init={
            "center_coordinate": {"lat": 0, "lng": 0},
            "test_coordinate": {"lat": 0, "lng": 0},
            "radius": 10
        },
        resource=None
    ),

    "tracardi.process_engine.action.v1.geo.distance.plugin": PluginTestTemplate(
        init={
            "start_coordinate": {"lat": 0, "lng": 0},
            "end_coordinate": {"lat": 0, "lng": 0},
        },
        resource=None
    ),

    "tracardi.process_engine.action.v1.traits.reshape_payload_action": PluginTestTemplate(
        init={'default': True, 'value': '{}'},
        resource=None
    ),

    "tracardi.process_engine.action.v1.detect_client_agent_action": PluginTestTemplate(
        init={'agent': 'session@context.browser.browser.userAgent'},
        resource=None
    ),

    "tracardi.process_engine.action.v1.traits.field_type_action": PluginTestTemplate(
        init={'field': "profile@id"},
        resource=None
    ),

    "tracardi.process_engine.action.v1.events.event_counter.plugin": PluginTestTemplate(
        init={
            "event_type": "page-view",
            "time_span": "-15m"
        },
        resource=None
    ),

    "tracardi.process_engine.action.v1.events.event_aggregator.plugin": PluginTestTemplate(
        init={
            "field": 'event@type',
            "time_span": "-15m"
        },
        resource=None
    ),

    "tracardi.process_engine.action.v1.events.event_discarder.plugin": PluginTestTemplate(
        init={},
        resource=None
    ),

    "tracardi.process_engine.action.v1.json_schema_validation_action": PluginTestTemplate(
        init={'validation_schema': {}},
        resource=None
    ),

    "tracardi.process_engine.action.v1.strings.string_operations.plugin": PluginTestTemplate(
        init={'string': 'test'},
        resource=None
    ),

    "tracardi.process_engine.action.v1.strings.regex_match.plugin": PluginTestTemplate(
        init={'group_prefix': 'Group', 'pattern': '<pattern>', 'text': '<text or path to text>'},
        resource=None
    ),

    "tracardi.process_engine.action.v1.strings.regex_validator.plugin": PluginTestTemplate(
        init={'data': "a", 'validation_regex': "/a/"},
        resource=None
    ),

    "tracardi.process_engine.action.v1.strings.string_validator.plugin": PluginTestTemplate(
        init={'data': 'test', 'validator': 'test'},
        resource=None
    ),

    "tracardi.process_engine.action.v1.strings.string_splitter.plugin": PluginTestTemplate(
        init={'delimiter': '.', 'string': None},
        resource=None
    ),

    "tracardi.process_engine.action.v1.strings.url_parser.plugin": PluginTestTemplate(
        init={'url': 'session@context.page.url'},
        resource=None
    ),

    "tracardi.process_engine.action.v1.strings.regex_replace.plugin": PluginTestTemplate(
        init={'find_regex': None, 'replace_with': None, 'string': None},
        resource=None
    ),

    "tracardi.process_engine.action.v1.time.sleep_action": PluginTestTemplate(
        init={'wait': 1},
        resource=None
    ),

    "tracardi.process_engine.action.v1.time.today_action": PluginTestTemplate(
        init={'timezone': 'session@context.time.tz'},
        resource=None
    ),

    "tracardi.process_engine.action.v1.time.day_night.plugin": PluginTestTemplate(
        init={'latitude': None, 'longitude': None},
        resource=None
    ),

    "tracardi.process_engine.action.v1.time.local_time_span.plugin": PluginTestTemplate(
        init={'end': None, 'start': None, 'timezone': 'session@context.time.tz'},
        resource=None
    ),

    "tracardi.process_engine.action.v1.time.time_difference.plugin": PluginTestTemplate(
        init={'now': 'now', 'reference_date': None},
        resource=None
    ),

    "tracardi.process_engine.action.v1.ux.snackbar.plugin": PluginTestTemplate(
        init={'hide_after': 6000, 'message': '', 'position_x': 'center', 'position_y': 'bottom', 'type': 'success',
              'uix_mf_source': 'http://localhost:8686'},
        resource=None
    ),

    "tracardi.process_engine.action.v1.ux.consent.plugin": PluginTestTemplate(
        init={'agree_all_event_type': 'agree-all-event-type', 'enabled': True, 'endpoint': 'http://localhost:8686',
              'event_type': 'user-consent-pref', 'expand_height': 400, 'position': 'bottom',
              'uix_source': 'http://localhost:8686'},
        resource=None
    ),

    "tracardi.process_engine.action.v1.ux.cta_message.plugin": PluginTestTemplate(
        init={'border_radius': 2, 'border_shadow': 1, 'cancel_button': '', 'cta_button': '', 'cta_link': '',
              'hide_after': 6000, 'max_width': 500, 'message': '', 'min_width': 300, 'position_x': 'right',
              'position_y': 'bottom', 'title': '', 'uix_mf_source': 'http://localhost:8686'},
        resource=None
    ),

    "tracardi.process_engine.action.v1.ux.rating_popup.plugin": PluginTestTemplate(
        init={'api_url': 'http://localhost:8686', 'dark_theme': False, 'event_type': None,
              'horizontal_position': 'center', 'lifetime': '6', 'message': None, 'save_event': True, 'title': None,
              'uix_source': 'http://localhost:8686', 'vertical_position': 'bottom'},
        resource=None
    ),

    "tracardi.process_engine.action.v1.ux.question_popup.plugin": PluginTestTemplate(
        init={'api_url': 'http://localhost:8686', 'content': None, 'dark_theme': False, 'event_type': None,
              'horizontal_pos': 'center', 'left_button_text': None, 'popup_lifetime': '6', 'popup_title': None,
              'right_button_text': None, 'save_event': True, 'uix_source': 'http://localhost:8686',
              'vertical_pos': 'bottom'},
        resource=None
    ),

    "tracardi.process_engine.action.v1.ux.contact_popup.plugin": PluginTestTemplate(
        init={'api_url': 'http://localhost:8686', 'contact_type': 'email', 'content': None, 'dark_theme': False,
              'event_type': None, 'horizontal_pos': 'center', 'save_event': True, 'uix_source': 'http://localhost:8686',
              'vertical_pos': 'bottom'},
        resource=None
    ),

    "tracardi.process_engine.action.v1.ux.generic.plugin": PluginTestTemplate(
        init={'props': {}, 'uix_source': None},
        resource=None
    ),

    "tracardi.process_engine.action.v1.connectors.html.fetch.plugin": PluginTestTemplate(
        init={'body': '', 'cookies': {}, 'headers': {}, 'method': 'get', 'ssl_check': True, 'timeout': 30, 'url': None},
        resource=None
    ),

    "tracardi.process_engine.action.v1.connectors.api_call.plugin": PluginTestTemplate(
        init={'body': {'content': '{}', 'type': 'application/json'}, 'cookies': {}, 'endpoint': None, 'headers': {},
              'method': 'post', 'source': {'id': '1', 'name': 'Some value'}, 'ssl_check': True, 'timeout': 30},
        resource=None
    ),

    "tracardi.process_engine.action.v1.connectors.smtp_call.plugin": PluginTestTemplate(
        init={'message': {'message': '', 'reply_to': '', 'send_from': '', 'send_to': '', 'title': ''},
              'source': {'id': '', 'name': ''}},
        resource=None
    ),

    "tracardi.process_engine.action.v1.segments.profile_segmentation.plugin": PluginTestTemplate(
        init={'condition': '', 'false_action': 'remove', 'false_segment': '', 'true_action': 'add', 'true_segment': ''},
        resource=None
    ),

    "tracardi.process_engine.action.v1.converters.data_to_json.plugin": PluginTestTemplate(
        init={'to_json': None},
        resource=None
    ),

    "tracardi.process_engine.action.v1.converters.json_to_data.plugin": PluginTestTemplate(
        init={'to_data': None},
        resource=None
    ),

    "tracardi.process_engine.action.v1.connectors.mailchimp.transactional_email.plugin": PluginTestTemplate(
        init={'message': {'content': None, 'recipient': None, 'subject': None}, 'sender_email': None,
              'source': {'id': '1', 'name': 'Some value'}},
        resource=None
    ),

    "tracardi.process_engine.action.v1.connectors.elasticsearch.query.plugin": PluginTestTemplate(
        init={'index': None, 'query': '{"query":{"match_all":{}}}', 'source': {'id': '1', 'name': 'Some value'}},
        resource=None
    ),

    "tracardi.process_engine.action.v1.connectors.mailchimp.add_to_audience.plugin": PluginTestTemplate(
        init={'email': None, 'list_id': None, 'merge_fields': {}, 'source': {'id': None, 'name': None},
              'subscribed': False, 'update': False},
        resource=None
    ),

    "tracardi.process_engine.action.v1.connectors.mailchimp.remove_from_audience.plugin": PluginTestTemplate(
        init={
            'delete': False,
            'email': None,
            'list_id': None,
            'source': {
                'id': None,
                'name': None
            }
        },
        resource=None
    ),

    "tracardi.process_engine.action.v1.connectors.trello.add_card_action.plugin": PluginTestTemplate(
        init={
            "source": {
                "name": "test",
                "id": "1"
            },
            "board_url": "http://localhost",
            "list_name": "test",
            "card": {
                "name": "name",
                "desc": None,
                "urlSource": None,
                "coordinates": None,
                "due": None
            }

        },
        resource={
            "api_key": "api_key",
            "token": "token"
        }
    ),

    "tracardi.process_engine.action.v1.connectors.trello.delete_card_action.plugin": PluginTestTemplate(
        init={
            "source": {
                "name": "test",
                "id": "1"
            },
            "board_url": "http://localhost",
            "list_name": "list",
            "card_name": "card"
        },
        resource={
            "api_key": "api_key",
            "token": "token"
        }
    ),

    "tracardi.process_engine.action.v1.connectors.trello.move_card_action.plugin": PluginTestTemplate(
        init={
            "source": {
                "name": "test",
                "id": "1"
            },
            "board_url": "http://localhost",
            "list_name1": "list1",
            "list_name2": "list2",
            "card_name": "card"
        },
        resource={
            "api_key": "api_key",
            "token": "token"
        }
    ),

    "tracardi.process_engine.action.v1.connectors.trello.add_member_action.plugin": PluginTestTemplate(
        init={
            "source": {
                "name": "test",
                "id": "1"
            },
            "board_url": "http://locahost",
            "card_name": "card",
            "list_name": "list_name",
            "member_id": "1"
        },
        resource={
            "api_key": "api_key",
            "token": "token"
        }
    ),

    "tracardi.process_engine.action.v1.connectors.amplitude.send_events.plugin": PluginTestTemplate(
        init=None,
        resource=None
    ),

    "tracardi.process_engine.action.v1.connectors.mongo.query.plugin": PluginTestTemplate(
        init={'collection': None, 'database': None, 'query': '{}', 'source': {'id': None}},
        resource=None
    ),

    "tracardi.process_engine.action.v1.connectors.full_contact.person_enrich.plugin": PluginTestTemplate(
        init=None,
        resource=None
    ),

    "tracardi.process_engine.action.v1.connectors.zapier.webhook.plugin": PluginTestTemplate(
        init=None,
        resource=None
    ),

    "tracardi.process_engine.action.v1.connectors.pushover.push.plugin": PluginTestTemplate(
        init=None,
        resource=None
    ),

    "tracardi.process_engine.action.v1.connectors.discord.push.plugin": PluginTestTemplate(
        init={'message': '', 'timeout': 10, 'url': None, 'username': None},
        resource=None
    ),

    "tracardi.process_engine.action.v1.connectors.mqtt.publish.plugin": PluginTestTemplate(
        init={'payload': '{}', 'qos': '0', 'retain': False, 'source': {'id': '', 'name': ''}, 'topic': ''},
        resource=None
    ),

    "tracardi.process_engine.action.v1.connectors.maxmind.geoip.plugin": PluginTestTemplate(
        init={'ip': 'event@metadata.ip', 'source': {'id': '1', 'name': 'Some value'}},
        resource=None
    ),

    "tracardi.process_engine.action.v1.connectors.mysql.query.plugin": PluginTestTemplate(
        init={'data': [], 'query': 'SELECT 1', 'source': {'id': '', 'name': ''}, 'timeout': 10, 'type': 'select'},
        resource=None
    ),

    "tracardi.process_engine.action.v1.connectors.postgresql.query.plugin": PluginTestTemplate(
        init={'query': None, 'source': {'id': '1', 'name': 'Some value'}, 'timeout': 20},
        resource=None
    ),

    "tracardi.process_engine.action.v1.connectors.weather.msn_weather.plugin": PluginTestTemplate(
        init={'city': None, 'system': 'C'},
        resource=None
    ),

    "tracardi.process_engine.action.v1.connectors.aws.sqs.plugin": PluginTestTemplate(
        init=None,
        resource=None
    ),

    "tracardi.process_engine.action.v1.connectors.meaningcloud.sentiment_analysis.plugin": PluginTestTemplate(
        init=None,
        resource={
            "token": "token"
        }
    ),

    "tracardi.process_engine.action.v1.connectors.meaningcloud.language_detection.plugin": PluginTestTemplate(
        init=None,
        resource={
            "token": "token"
        }
    ),

    "tracardi.process_engine.action.v1.connectors.meaningcloud.text_classification.plugin": PluginTestTemplate(
        init=None,
        resource={
            "token": "token"
        }
    ),

    "tracardi.process_engine.action.v1.connectors.oauth2_token.plugin": PluginTestTemplate(
        init={'destination': None, 'source': {'id': '1', 'name': 'Some value'}},
        resource=None
    ),

    "tracardi.process_engine.action.v1.connectors.slack.send_message.plugin": PluginTestTemplate(
        init={'channel': None, 'message': None, 'source': {'id': '1', 'name': 'Some value'}},
        resource=None
    ),

    "tracardi.process_engine.action.v1.connectors.google.sheets.modify.plugin": PluginTestTemplate(
        init={'range': None, 'read': False, 'sheet_name': None, 'source': {'id': '1', 'name': 'Some value'},
              'spreadsheet_id': None, 'values': '[["Name", "John"]]', 'write': False},
        resource=None
    ),

    "tracardi.process_engine.action.v1.connectors.meaningcloud.deep_categorization.plugin": PluginTestTemplate(
        init={
            "source": {
                "name": "Test",
                "id": "1"
            },
            "text": "Text",
            "model": "IAB_2.0-tier3"
        },
        resource={
            "token": "token"
        }
    ),

    "tracardi.process_engine.action.v1.connectors.meaningcloud.corporate_reputation.plugin": PluginTestTemplate(
        init={
            "source": {
                "name": "Test",
                "id": "1"
            },
            "text": "text",
            "lang": "auto",
            "focus": "focus",
            "company_type": "type",
            "relaxed_typography": False
        },
        resource={
            "token": "token"
        }
    ),

    "tracardi.process_engine.action.v1.connectors.meaningcloud.topics_extraction.plugin": PluginTestTemplate(
        init={
            "source": {
                "name": "test",
                "id": "1"
            },
            "text": "test",
            "lang": "auto"
        },
        resource={
            "token": "token"
        }
    ),

    "tracardi.process_engine.action.v1.connectors.meaningcloud.summarization.plugin": PluginTestTemplate(
        init={
            "source": {
                "name": "Test",
                "id": "1"
            },
            "text": "text",
            "lang": "auto",
            "sentences": "2"
        },
        resource={
            "token": "token"
        }
    ),

    "tracardi.process_engine.action.v1.connectors.influxdb.send.plugin": PluginTestTemplate(
        init={'bucket': None, 'fields': {}, 'measurement': None, 'organization': None,
              'source': {'id': '1', 'name': 'Some value'}, 'tags': {}, 'time': None},
        resource=None
    ),

    "tracardi.process_engine.action.v1.connectors.influxdb.fetch.plugin": PluginTestTemplate(
        init={'aggregation': None, 'bucket': None, 'filters': {}, 'organization': None,
              'source': {'id': '1', 'name': 'Some value'}, 'start': '-15m', 'stop': '0m'},
        resource=None
    ),

    "tracardi.process_engine.action.v1.connectors.mixpanel.send.plugin": PluginTestTemplate(
        init={'mapping': {}, 'source': {'id': '1', 'name': 'Some value'}},
        resource={
            "token": "token",
            "server_prefix": "EU"
        }
    ),

    "tracardi.process_engine.action.v1.connectors.mixpanel.fetch_funnel.plugin": PluginTestTemplate(
        init={'from_date': None, 'funnel_id': None, 'project_id': None, 'source': {'id': '1', 'name': 'Some value'},
              'to_date': None},
        resource={
            "token": "token",
            "server_prefix": "EU"
        }
    ),

    "tracardi.process_engine.action.v1.connectors.elastic_email.add_contact.plugin": PluginTestTemplate(
        init={'additional_mapping': {}, 'email': None, 'source': {'id': None, 'name': None}},
        resource=None
    ),

    "tracardi.process_engine.action.v1.connectors.elastic_email.transactional_email.plugin": PluginTestTemplate(
        init={'message': {'content': '', 'recipient': '', 'subject': ''}, 'sender_email': '',
              'source': {'id': '', 'name': ''}},
        resource=None
    ),

    "tracardi.process_engine.action.v1.connectors.elastic_email.bulk_email.plugin": PluginTestTemplate(
        init={'message': {'content': '', 'recipient': '', 'subject': ''}, 'sender_email': '',
              'source': {'id': '', 'name': ''}},
        resource=None
    ),

    "tracardi.process_engine.action.v1.connectors.mautic.add_contact.plugin": PluginTestTemplate(
        init={'additional_mapping': {}, 'email': None, 'overwrite_with_blank': False,
              'source': {'id': '1', 'name': 'Some value'}},
        resource=None
    ),

    "tracardi.process_engine.action.v1.connectors.mautic.fetch_contact_by_id.plugin": PluginTestTemplate(
        init={'contact_id': None, 'source': {'id': None, 'name': None}},
        resource=None
    ),

    "tracardi.process_engine.action.v1.connectors.mautic.fetch_contact_by_email.plugin": PluginTestTemplate(
        init={'contact_email': None, 'source': {'id': None, 'name': None}},
        resource=None
    ),

    "tracardi.process_engine.action.v1.connectors.mautic.edit_points.plugin": PluginTestTemplate(
        init={'action': None, 'contact_id': None, 'points': None, 'source': {'id': '1', 'name': 'Some value'}},
        resource=None
    ),

    "tracardi.process_engine.action.v1.connectors.mautic.add_remove_segment.plugin": PluginTestTemplate(
        init={'action': None, 'contact_id': None, 'segment': None, 'source': {'id': None, 'name': None}},
        resource=None
    ),

    "tracardi.process_engine.action.v1.connectors.airtable.send_record.plugin": PluginTestTemplate(
        init={'base_id': None, 'mapping': {}, 'source': {'id': '1', 'name': 'Some value'}, 'table_name': None},
        resource=None
    ),

    "tracardi.process_engine.action.v1.connectors.airtable.fetch_records.plugin": PluginTestTemplate(
        init={'base_id': None, 'formula': None, 'source': {'id': '1', 'name': 'Some value'}, 'table_name': None},
        resource=None
    ),

    "tracardi.process_engine.action.v1.connectors.matomo.send_event.plugin": PluginTestTemplate(
        init={'dimensions': {}, 'goal_id': None, 'rck': 'session@context.utm.term',
              'rcn': 'session@context.utm.campaign', 'revenue': None, 'search_category': None, 'search_keyword': None,
              'search_results_count': None, 'site_id': None, 'source': {'id': '1', 'name': 'Some value'},
              'url_ref': 'event@context.page.referer.host'},
        resource=None
    ),

    "tracardi.process_engine.action.v1.connectors.civi_crm.add_contact.plugin": PluginTestTemplate(
        init={'contact_type': 'Individual', 'fields': {}, 'source': {'id': '', 'name': ''}},
        resource=None
    ),

    "tracardi.process_engine.action.v1.connectors.active_campaign.fetch_by_email.plugin": PluginTestTemplate(
        init={'email': None, 'source': {'id': None, 'name': None}},
        resource=None
    ),

    "tracardi.process_engine.action.v1.connectors.active_campaign.add_contact.plugin": PluginTestTemplate(
        init={'fields': {}, 'source': {'id': None, 'name': None}},
        resource=None
    ),

    "tracardi.process_engine.action.v1.connectors.salesforce.marketing_cloud.send.plugin": PluginTestTemplate(
        init={'extension_id': None, 'mapping': {}, 'source': {'id': '', 'name': ''}, 'update': False},
        resource=None
    ),

    "tracardi.process_engine.action.v1.connectors.novu.plugin": PluginTestTemplate(
        init={'payload': '{}', 'recipient_email': 'profile@pii.email', 'source': {'id': '', 'name': ''},
              'subscriber_id': 'profile@id', 'template_name': None},
        resource=None
    ),

    "tracardi.process_engine.action.v1.internal.assign_profile_id.plugin": PluginTestTemplate(
        init={'value': ''},
        resource=None
    ),

    "tracardi.process_engine.action.v1.internal.event_source_fetcher.plugin": PluginTestTemplate(
        init=None,
        resource=None
    ),

    "tracardi.process_engine.action.v1.internal.inject_event.plugin": PluginTestTemplate(
        init={'event_id': None},
        resource=None
    ),

    "tracardi.process_engine.action.v1.internal.inject_profile.plugin": PluginTestTemplate(
        init={'query': ''},
        resource=None
    ),

    "tracardi.process_engine.action.v1.internal.add_empty_profile.plugin": PluginTestTemplate(
        init={},
        resource=None
    ),

    "tracardi.process_engine.action.v1.internal.get_prev_event.plugin": PluginTestTemplate(
        init={'event_type': {'id': '@current', 'name': '@current'}, 'offset': -1},
        resource=None
    ),

    "tracardi.process_engine.action.v1.internal.get_prev_session.plugin": PluginTestTemplate(
        init={'offset': -1},
        resource=None
    ),

    "tracardi.process_engine.action.v1.internal.query_string.plugin": PluginTestTemplate(
        init={'index': None, 'query': '', 'time_range': None},
        resource=None
    ),

    "tracardi.process_engine.action.v1.internal.add_empty_session.plugin": PluginTestTemplate(
        init={},
        resource=None
    ),

    "tracardi.process_engine.action.v1.internal.entity.upsert.plugin": PluginTestTemplate(
        init={'id': None, 'properties': '{}', 'reference_profile': True, 'traits': '{}', 'type': ''},
        resource=None
    ),

    "tracardi.process_engine.action.v1.internal.entity.load.plugin": PluginTestTemplate(
        init={'id': None, 'reference_profile': True, 'type': {'id': '', 'name': ''}},
        resource=None
    ),

    "tracardi.process_engine.action.v1.internal.entity.delete.plugin": PluginTestTemplate(
        init={'id': '', 'reference_profile': True, 'type': {'id': '', 'name': ''}},
        resource=None
    ),

    "tracardi.process_engine.action.v1.internal.get_report.plugin": PluginTestTemplate(
        init={'report_config': {'params': '{}', 'report': {'id': '', 'name': ''}}},
        resource=None
    ),

    "tracardi.process_engine.action.v1.internal.add_response.plugin": PluginTestTemplate(
        init={'body': '{}', 'default': True, 'key': ''},
        resource=None
    ),

    "tracardi.process_engine.action.v1.metrics.key_counter.plugin": PluginTestTemplate(
        init={'key': None, 'save_in': None},
        resource=None
    ),

    "tracardi.process_engine.action.v1.microservice.plugin": PluginTestTemplate(
        init={},
        resource=None
    ),

    "tracardi.process_engine.action.v1.consents.add_consent_action.plugin": PluginTestTemplate(
        init={'consents': None},
        resource=None
    ),

    "tracardi.process_engine.action.v1.consents.require_consents_action.plugin": PluginTestTemplate(
        init={'consent_ids': [], 'require_all': False},
        resource=None
    ),

    "tracardi.process_engine.action.v1.pro.scheduler.plugin": PluginTestTemplate(
        init=None,
        resource=None
    ),

    "tracardi.process_engine.action.v1.connectors.rabbitmq.publish.plugin": PluginTestTemplate(
        init={'queue': {'auto_declare': True, 'compression': None, 'name': None, 'queue_type': 'direct',
                        'routing_key': None, 'serializer': 'json'}, 'source': {'id': None}},
        resource=None
    ),

    "tracardi.process_engine.action.v1.flow.postpone_event.plugin": PluginTestTemplate(
        init=None,
        resource=None
    ),

<<<<<<< HEAD
=======
    "tracardi.process_engine.action.v1.contains_string_action": PluginTestTemplate(
        init={
            "field": "payload@field",
            "substring": "contains"
        }
    )

>>>>>>> 97e8712c
}


async def add_plugins():
    return await install_plugins(installed_plugins)<|MERGE_RESOLUTION|>--- conflicted
+++ resolved
@@ -900,8 +900,6 @@
         resource=None
     ),
 
-<<<<<<< HEAD
-=======
     "tracardi.process_engine.action.v1.contains_string_action": PluginTestTemplate(
         init={
             "field": "payload@field",
@@ -909,7 +907,6 @@
         }
     )
 
->>>>>>> 97e8712c
 }
 
 
