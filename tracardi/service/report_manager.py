from tracardi.domain.report import Report
from tracardi.service.storage.driver import storage
from tracardi.domain.report import QueryBuildingError


class ReportManagerException(Exception):
    pass


class ReportManager:

    @staticmethod
    async def build(report_id: str) -> 'ReportManager':
        report = await storage.driver.report.load(report_id)
        if report is None:
            raise ReportManagerException(f"Report with ID `{report_id}` does not exist.")

        return ReportManager(report)

    def __init__(self, report: Report):
        self.report = report

    def get_expected_fields(self):
        return self.report.expected_query_params

    async def get_report(self, params: dict) -> dict:
<<<<<<< HEAD
        try:
            built_query = self.report.get_built_query(**params)

        except QueryBuildingError as e:
            raise ReportManagerException(str(e))

        try:
            records = await storage.driver.raw.query(self.report.index, built_query)
            return records.dict()
        except Exception as e:
            raise ReportManagerException(str(e))
=======
        built_query = self.report.get_built_query(**params)
        return await storage_manager(self.report.index).query(built_query)
>>>>>>> 067281ba
<|MERGE_RESOLUTION|>--- conflicted
+++ resolved
@@ -1,6 +1,5 @@
 from tracardi.domain.report import Report
 from tracardi.service.storage.driver import storage
-from tracardi.domain.report import QueryBuildingError
 
 
 class ReportManagerException(Exception):
@@ -24,19 +23,5 @@
         return self.report.expected_query_params
 
     async def get_report(self, params: dict) -> dict:
-<<<<<<< HEAD
-        try:
-            built_query = self.report.get_built_query(**params)
-
-        except QueryBuildingError as e:
-            raise ReportManagerException(str(e))
-
-        try:
-            records = await storage.driver.raw.query(self.report.index, built_query)
-            return records.dict()
-        except Exception as e:
-            raise ReportManagerException(str(e))
-=======
         built_query = self.report.get_built_query(**params)
-        return await storage_manager(self.report.index).query(built_query)
->>>>>>> 067281ba
+        return await storage.driver.raw.query(self.report.index, built_query)