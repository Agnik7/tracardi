import logging
import elasticsearch
import tracardi.service.storage.elastic_storage as storage
from typing import List
from tracardi.domain.storage_aggregate_result import StorageAggregateResult
from tracardi.domain.value_object.bulk_insert_result import BulkInsertResult
from datetime import datetime
from typing import Tuple, Optional
from tracardi.domain.storage_result import StorageResult
from tracardi.service.singleton import Singleton
from tracardi.domain.query_result import QueryResult
from tracardi.domain.time_range_query import DatetimeRangePayload
from tracardi.exceptions.exception import StorageException
from tracardi.process_engine.tql.parser import Parser
from tracardi.process_engine.tql.transformer.filter_transformer import FilterTransformer

_logger = logging.getLogger("PersistenceService")


class SqlSearchQueryParser(metaclass=Singleton):
    def __init__(self):
        self.parser = Parser(Parser.read('grammar/filter_condition.lark'), start='expr')

    def parse(self, query) -> Optional[dict]:
        if not query:
            return None

        tree = self.parser.parse(query)
        result = FilterTransformer().transform(tree)
        return result


class SqlSearchQueryEngine:

    def __init__(self, persister):
        self.persister = persister
        self.index = persister.storage.index_key
        self.time_fields_map = {
            'event': 'metadata.time.insert',
            'session': 'metadata.time.insert',
            'profile': 'metadata.time.insert',
        }
        self.parser = SqlSearchQueryParser()

    @staticmethod
    def _convert_time_zone(query, min_date_time, max_date_time) -> Tuple[datetime, datetime, Optional[str]]:
        time_zone = "UTC" if query.timeZone is None or query.timeZone == "" else query.timeZone

        if time_zone != "UTC":
            min_date_time, time_zone = query.convert_to_local_datetime(min_date_time, time_zone)
            max_date_time, time_zone = query.convert_to_local_datetime(max_date_time, time_zone)

        return min_date_time, max_date_time, time_zone

    async def search(self, query: str = None, start: int = 0, limit: int = 20):
        query = self.parser.parse(query)

        if query is None:
            query = {
                "query": {
                    "match_all": {}
                }
            }

        query['from'] = start
        query['size'] = limit
        result = await self.persister.query(query)
        return StorageResult(result).dict()

    def _query(self, query: DatetimeRangePayload, min_date_time, max_date_time, time_field: str,
               time_zone: str) -> dict:
        query_range = {
            'range': {
                time_field: {
                    'from': min_date_time,
                    'to': max_date_time,
                    'include_lower': True,
                    'include_upper': True,
                    'boost': 1.0,
                    'time_zone': time_zone if time_zone else "UTC"
                }
            }
        }

        es_query = {
            "from": query.start,
            "size": query.limit,
            'sort': [{time_field: 'desc'}]
        }

        query_where = self.parser.parse(query.where)

        if query_where is not None:
            es_query['query'] = {
                "bool": {
                    "must": [
                        query_where,
                        query_range
                    ]
                }
            }
        else:
            es_query['query'] = query_range

        return es_query

    async def time_range(self, query: DatetimeRangePayload) -> QueryResult:

        if self.index not in self.time_fields_map:
            raise ValueError("No time_field available on `{}`".format(self.index))

        min_date_time, max_date_time = query.get_dates()  # type: datetime, datetime
        min_date_time, max_date_time, time_zone = self._convert_time_zone(query, min_date_time, max_date_time)

        time_field = self.time_fields_map[self.index]
        es_query = self._query(query, min_date_time, max_date_time, time_field, time_zone)

        try:
            result = await self.persister.filter(es_query)
        except StorageException as e:
            _logger.error("Could not filter {}. Reason: {}".format(es_query, str(e)))
            return QueryResult(total=0, result=[])

        return QueryResult(**result.dict())

    async def histogram(self, query: DatetimeRangePayload) -> QueryResult:

        def __interval(min: datetime, max: datetime):

            max_interval = 50
            min_interval = 20

            span = max - min

            if span.days > max_interval:
                # up
                return int(span.days / max_interval), 'd', "%y-%m-%d"
            elif min_interval > span.days:
                # down
                interval = int((span.days * 24) / max_interval)
                if interval > 0:
                    return interval, 'h', "%d/%m %H:%M"

                # minutes
                interval = int((span.days * 24 * 60) / max_interval)
                if interval > 0:
                    return interval, 'm', "%H:%M"

                return 1, 'm', "%H:%M"

            return 1, 'd', "%y-%m-%d"

        def __format(data, unit, interval, format):
            for row in data:
                # todo timestamp no timezone
                timestamp = datetime.fromisoformat(row["key_as_string"].replace('Z', '+00:00'))
                yield {
                    "date": "{}".format(timestamp.strftime(format)),
                    'interval': "+{}{}".format(interval, unit),
                    "count": row["doc_count"]
                }

        min_date_time, max_date_time = query.get_dates()  # type: datetime, datetime
        min_date_time, max_date_time, time_zone = self._convert_time_zone(query, min_date_time, max_date_time)

        # sql = query.where
        time_field = self.time_fields_map[self.index]

        interval, unit, format = __interval(min_date_time, max_date_time)

        es_query = self._query(query, min_date_time, max_date_time, time_field, time_zone)

        es_query = {
            "size": 0,
            "query": es_query['query'],
            "aggs": {
                "items_over_time": {
                    "date_histogram": {
                        "min_doc_count": 0,
                        "field": time_field,
                        "fixed_interval": f"{interval}{unit}",
                        "extended_bounds": {
                            "min": min_date_time,
                            "max": max_date_time
                        }
                    }
                }
            }
        }

        if time_zone:
            es_query['aggs']['items_over_time']['date_histogram']['time_zone'] = time_zone

        try:
            result = await self.persister.query(es_query)
        except StorageException as e:
            _logger.error("Could not query {}. Reason: {}".format(es_query, str(e)))
            return QueryResult(total=0, result=[])

        qs = {
            'total': result['hits']['total']['value'],
            'result': list(__format(result['aggregations']['items_over_time']['buckets'], unit, interval, format))
        }

        return QueryResult(**qs)


class PersistenceService:

    def __init__(self, storage: storage.ElasticStorage):
        self.storage = storage

    async def load(self, id: str):
        try:
            return await self.storage.load(id)
        except elasticsearch.exceptions.ElasticsearchException as e:
            message, details = e.args
            raise StorageException(str(e), message=message, details=details)

    async def load_by(self, field: str, value: str, limit: int = 100) -> StorageResult:
        try:
            return StorageResult(await self.storage.load_by(field, value, limit))
        except elasticsearch.exceptions.ElasticsearchException as e:
            message, details = e.args
            raise StorageException(str(e), message=message, details=details)

    async def load_by_values(self, field_value_pairs: List[tuple], sort_by: Optional[List[storage.ElasticFiledSort]] = None, limit=1000) -> StorageResult:
        try:
            return StorageResult(await self.storage.load_by_values(field_value_pairs, sort_by, limit=limit))
        except elasticsearch.exceptions.ElasticsearchException as e:
            message, details = e.args
            raise StorageException(str(e), message=message, details=details)

    async def delete_by(self, field: str, value: str) -> dict:
        try:
            return await self.storage.delete_by(field, value)
        except elasticsearch.exceptions.ElasticsearchException as e:
            message, details = e.args
            raise StorageException(str(e), message=message, details=details)

    async def load_all(self, start: int = 0, limit: int = 100) -> StorageResult:
        try:
            query = {
                "from": start,
                "size": limit,
                "query": {
                    "match_all": {}
                }
            }
            result = await self.storage.search(query)
            return StorageResult(result)
        except elasticsearch.exceptions.ElasticsearchException as e:
            message, details = e.args
            raise StorageException(str(e), message=message, details=details)

    async def upsert(self, data, replace_id: bool = True) -> BulkInsertResult:
        try:

            if not isinstance(data, list):
                if replace_id is True and 'id' in data:
                    data["_id"] = data['id']
                payload = [data]
            else:
                # Add id
                for d in data:
                    if replace_id is True and 'id' in d:
                        d["_id"] = d['id']
                payload = data

            return await self.storage.create(payload)

        except elasticsearch.exceptions.ElasticsearchException as e:
            message, details = e.args
            raise StorageException(str(e), message=message, details=details)

    async def delete(self, id: str) -> dict:
        try:
            return await self.storage.delete(id)
        except elasticsearch.exceptions.ElasticsearchException as e:
            message, details = e.args
            raise StorageException(str(e), message=message, details=details)

    async def filter(self, query: dict) -> StorageResult:
        try:
            return StorageResult(await self.storage.search(query))
        except elasticsearch.exceptions.NotFoundError:
            _logger.warning("No result found for query {}".format(query))
            return StorageResult()
        except elasticsearch.exceptions.ElasticsearchException as e:
            message, details = e.args
            raise StorageException(str(e), message=message, details=details)

    async def aggregate(self, query: dict, aggregate_key='key') -> StorageAggregateResult:
        try:
            return StorageAggregateResult(await self.storage.search(query), aggregate_key)
        except elasticsearch.exceptions.NotFoundError:
            _logger.warning("No result found for query {}".format(query))
            return StorageAggregateResult()
        except elasticsearch.exceptions.ElasticsearchException as e:
            message, details = e.args
            raise StorageException(str(e), message=message, details=details)

    async def query(self, query):
        try:
            return await self.storage.search(query)
        except elasticsearch.exceptions.ElasticsearchException as e:
            message, details = e.args
            raise StorageException(str(e), message=message, details=details)

    async def refresh(self, params=None, headers=None):
        try:
            return await self.storage.refresh(params, headers)
        except elasticsearch.exceptions.ElasticsearchException as e:
            message, details = e.args
            raise StorageException(str(e), message=message, details=details)

    async def flush(self, params=None, headers=None):
        try:
            return await self.storage.flush(params, headers)
        except elasticsearch.exceptions.ElasticsearchException as e:
            message, details = e.args
            raise StorageException(str(e), message=message, details=details)

    async def query_by_sql(self, query: str, start: int = 0, limit: int = 0):
        engine = SqlSearchQueryEngine(self)
        return await engine.search(query, start, limit)

    async def query_by_sql_in_time_range(self, query: DatetimeRangePayload) -> QueryResult:
        engine = SqlSearchQueryEngine(self)
        return await engine.time_range(query)

    async def histogram_by_sql_in_time_range(self, query: DatetimeRangePayload) -> QueryResult:
        engine = SqlSearchQueryEngine(self)
        return await engine.histogram(query)

<<<<<<< HEAD
    async def query_update(self, query: dict):
        try:
            return await self.storage.query_update(query=query)
=======
    async def update_by_query(self, query: dict):
        try:
            return await self.storage.update_by_query(query=query)
>>>>>>> eecbbc1a
        except elasticsearch.exceptions.ElasticsearchException as e:
            message, details = e.args
            raise StorageException(str(e), message=message, details=details)
<|MERGE_RESOLUTION|>--- conflicted
+++ resolved
@@ -333,15 +333,9 @@
         engine = SqlSearchQueryEngine(self)
         return await engine.histogram(query)
 
-<<<<<<< HEAD
-    async def query_update(self, query: dict):
-        try:
-            return await self.storage.query_update(query=query)
-=======
     async def update_by_query(self, query: dict):
         try:
             return await self.storage.update_by_query(query=query)
->>>>>>> eecbbc1a
-        except elasticsearch.exceptions.ElasticsearchException as e:
-            message, details = e.args
-            raise StorageException(str(e), message=message, details=details)
+        except elasticsearch.exceptions.ElasticsearchException as e:
+            message, details = e.args
+            raise StorageException(str(e), message=message, details=details)
