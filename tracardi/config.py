--- conflicted
+++ resolved
@@ -30,16 +30,6 @@
 
 class MemoryCacheConfig:
     def __init__(self, env):
-<<<<<<< HEAD
-        self.event_to_profile_coping_ttl = int(env.get('EVENT_TO_PROFILE_COPY_CACHE_TTL', 2))
-        self.source_ttl = int(env.get('SOURCE_CACHE_TTL', 2))
-        self.session_cache_ttl = int(env.get('SESSION_CACHE_TTL', 2))
-        self.event_validation_cache_ttl = int(env.get('EVENT_VALIDATION_CACHE_TTL', 2))
-        self.event_metadata_cache_ttl = int(env.get('EVENT_METADATA_CACHE_TTL', 2))
-        self.event_destination_cache_ttl = int(env.get('EVENT_DESTINATION_CACHE_TTL', 2))
-        self.profile_destination_cache_ttl = int(env.get('PROFILE_DESTINATION_CACHE_TTL', 2))
-        self.data_compliance_cache_ttl = int(env.get('DATA_COMPLIANCE_CACHE_TTL', 5))
-=======
         self.event_to_profile_coping_ttl = get_env_as_int('EVENT_TO_PROFILE_COPY_CACHE_TTL', 2)
         self.source_ttl = get_env_as_int('SOURCE_CACHE_TTL', 2)
         self.session_cache_ttl = get_env_as_int('SESSION_CACHE_TTL', 2)
@@ -47,7 +37,6 @@
         self.event_metadata_cache_ttl = get_env_as_int('EVENT_METADATA_CACHE_TTL', 2)
         self.event_destination_cache_ttl = get_env_as_int('EVENT_DESTINATION_CACHE_TTL', 2)
         self.profile_destination_cache_ttl = get_env_as_int('PROFILE_DESTINATION_CACHE_TTL', 2)
->>>>>>> 46afee0f
 
 
 class ElasticConfig:
