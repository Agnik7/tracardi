--- conflicted
+++ resolved
@@ -16,11 +16,7 @@
     aux: Optional[dict] = {}
     time: EventTime
     ip: Optional[str] = None
-<<<<<<< HEAD
-    status: Optional[str] = None
-=======
     status: Optional[str] = 'collected'
->>>>>>> b32d7429
     channel: Optional[str] = None
     processed_by: EventProcessors = EventProcessors()
     profile_less: Optional[bool] = False
